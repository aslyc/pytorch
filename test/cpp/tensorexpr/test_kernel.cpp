#include <gtest/gtest.h>

#include <test/cpp/tensorexpr/test_base.h>
#include <torch/csrc/jit/frontend/code_template.h>
#include <torch/csrc/jit/ir/ir.h>
#include <torch/csrc/jit/ir/irparser.h>
#include <torch/csrc/jit/tensorexpr/kernel.h>
#include <torch/csrc/jit/tensorexpr/loopnest.h>
#include <torch/csrc/jit/tensorexpr/tensor.h>
#include <torch/csrc/jit/testing/file_check.h>
#include <torch/torch.h>
#include <cmath>
#include <sstream>
#include <stdexcept>

namespace torch {
namespace jit {

using namespace torch::indexing;
using namespace torch::jit::tensorexpr;

TEST(Kernel, _1) {
  KernelScope kernel_scope;

  const auto graph_string = R"IR(
      graph(%0 : Float(5, 3, strides=[3, 1], device=cpu),
            %1 : Float(5, 3, strides=[3, 1], device=cpu)):
        %2 : Float(5, 3, strides=[3, 1]) = aten::mul(%0, %1)
        %3 : Float(5, 3, strides=[3, 1]) = aten::mul(%0, %2)
        return (%3))IR";
  auto graph = std::make_shared<Graph>();
  parseIR(graph_string, &*graph);

  auto a = at::rand({5, 3}, TensorOptions(kCPU).dtype(at::kFloat));
  auto b = at::rand({5, 3}, TensorOptions(kCPU).dtype(at::kFloat));
  auto o = at::zeros({5, 3}, TensorOptions(kCPU).dtype(at::kFloat));
  auto ref = a * (a * b);
  TensorExprKernel k(graph);
  std::vector<at::Tensor> inputs = {a, b};
  Stmt* s = k.getCodeGenStmt();

  std::ostringstream oss;
  oss << *s;

  // Check the IR we produced
  const std::string& verification_pattern =
      R"IR(
# CHECK: for
# CHECK-NEXT: for
# CHECK-NOT: for)IR";
  torch::jit::testing::FileCheck().run(verification_pattern, oss.str());

  std::vector<IValue> stack = fmap<IValue>(inputs);
  k.run(stack);
  o = stack[0].toTensor();
  for (size_t i = 0; i < 5 * 3; i++) {
    CHECK_EQ(((float*)o.data_ptr())[i], ((float*)ref.data_ptr())[i]);
  }
}

TEST(Kernel, _2) {
  KernelScope kernel_scope;

  const auto graph_string = R"IR(
      graph(%0 : Float(5, 3, strides=[3, 1], device=cpu),
            %1 : Float(5, 3, strides=[1, 5], device=cpu)):
        %2 : Float(5, 3, strides=[3, 1]) = aten::mul(%0, %1)
        %3 : Float(5, 3, strides=[3, 1]) = aten::mul(%0, %2)
        return (%3))IR";
  auto graph = std::make_shared<Graph>();
  parseIR(graph_string, &*graph);

  auto a = at::rand({5, 3}, TensorOptions(kCPU).dtype(at::kFloat));
  auto b =
      at::rand({3, 5}, TensorOptions(kCPU).dtype(at::kFloat)).transpose(0, 1);
  auto o = at::zeros({5, 3}, TensorOptions(kCPU).dtype(at::kFloat));
  auto ref = a * (a * b);
  TensorExprKernel k(graph);
  std::vector<at::Tensor> inputs = {a, b};
  Stmt* s = k.getCodeGenStmt();

  std::ostringstream oss;
  oss << *s;

  // Check the IR we produced
  const std::string& verification_pattern =
      R"IR(
# CHECK: for
# CHECK-NEXT: for
# CHECK-NOT: for)IR";
  torch::jit::testing::FileCheck().run(verification_pattern, oss.str());

  std::vector<IValue> stack = fmap<IValue>(inputs);
  k.run(stack);
  o = stack[0].toTensor();
  for (size_t i = 0; i < 5 * 3; i++) {
    CHECK_EQ(((float*)o.data_ptr())[i], ((float*)ref.data_ptr())[i]);
  }
}

TEST(Kernel, _3) {
  KernelScope kernel_scope;

  const auto graph_string = R"IR(
      graph(%0 : Float(5, 3, strides=[3, 1], device=cpu),
            %1 : Float(5, 3, strides=[12, 2], device=cpu)):
        %2 : Float(5, 3, strides=[3, 1]) = aten::mul(%0, %1)
        %3 : Float(5, 3, strides=[3, 1]) = aten::mul(%0, %2)
        return (%3))IR";
  auto graph = std::make_shared<Graph>();
  parseIR(graph_string, &*graph);

  auto a = at::rand({5, 3}, TensorOptions(kCPU).dtype(at::kFloat));
  auto b = at::rand({10, 6}, TensorOptions(kCPU).dtype(at::kFloat))
               .index({Slice(None, None, 2), Slice(None, None, 2)});
  auto o = at::zeros({5, 3}, TensorOptions(kCPU).dtype(at::kFloat));
  auto ref = a * (a * b);
  TensorExprKernel k(graph);
  std::vector<at::Tensor> inputs = {a, b};
  Stmt* s = k.getCodeGenStmt();

  std::ostringstream oss;
  oss << *s;

  // Check the IR we produced
  const std::string& verification_pattern =
      R"IR(
# CHECK: for
# CHECK-NEXT: for
# CHECK-NOT: for)IR";
  torch::jit::testing::FileCheck().run(verification_pattern, oss.str());

  std::vector<IValue> stack = fmap<IValue>(inputs);
  k.run(stack);
  o = stack[0].toTensor();
  for (size_t i = 0; i < 5 * 3; i++) {
    CHECK_EQ(((float*)o.data_ptr())[i], ((float*)ref.data_ptr())[i]);
  }
}

TEST(Kernel, _4) {
  // Test TensorExpr shape inference capabilities: it should only require shapes
  // for the inputs
  {
    KernelScope kernel_scope;

    const auto graph_string = R"IR(
      graph(%0 : Float(5, 3, strides=[3, 1], device=cpu),
            %1 : Float(5, 3, strides=[12, 2], device=cpu)):
        %2 : Tensor = aten::mul(%0, %1)
        %3 : Tensor = aten::mul(%0, %2)
        return (%3))IR";
    auto graph = std::make_shared<Graph>();
    parseIR(graph_string, &*graph);

    auto a = at::rand({5, 3}, TensorOptions(kCPU).dtype(at::kFloat));
    auto b = at::rand({10, 6}, TensorOptions(kCPU).dtype(at::kFloat))
                 .index({Slice(None, None, 2), Slice(None, None, 2)});
    auto o = at::zeros({5, 3}, TensorOptions(kCPU).dtype(at::kFloat));
    auto ref = a * (a * b);
    TensorExprKernel k(graph);
    std::vector<at::Tensor> inputs = {a, b};
    Stmt* s = k.getCodeGenStmt();

    std::ostringstream oss;
    oss << *s;

    // Check the IR we produced
    const std::string& verification_pattern =
        R"IR(
# CHECK: for
# CHECK-NEXT: for
# CHECK-NOT: for)IR";
    torch::jit::testing::FileCheck().run(verification_pattern, oss.str());

    std::vector<IValue> stack = fmap<IValue>(inputs);
    k.run(stack);
    o = stack[0].toTensor();
    for (size_t i = 0; i < 5 * 3; i++) {
      CHECK_EQ(((float*)o.data_ptr())[i], ((float*)ref.data_ptr())[i]);
    }
  }
  {
    KernelScope kernel_scope;

    const auto graph_string = R"IR(
      graph(%0 : Float(8, 8, strides=[8, 1], device=cpu),
            %1 : Float(8, 8, strides=[8, 1], device=cpu)):
        %2 : Tensor = aten::mul(%0, %1)
        %3 : Tensor, %4 : Tensor = prim::ConstantChunk[dim=1,chunks=2](%2)
        %r : Tensor = aten::mul(%3, %4)
        return (%r))IR";
    auto graph = std::make_shared<Graph>();
    parseIR(graph_string, &*graph);

    auto a = at::rand({8, 8}, TensorOptions(kCPU).dtype(at::kFloat));
    auto b = at::rand({8, 8}, TensorOptions(kCPU).dtype(at::kFloat));
    auto o = at::zeros({8, 4}, TensorOptions(kCPU).dtype(at::kFloat));
    auto t = torch::chunk(a * b, 2, 1);
    auto ref = t[0] * t[1];
    TensorExprKernel k(graph);
    std::vector<at::Tensor> inputs = {a, b};
    Stmt* s = k.getCodeGenStmt();

    std::ostringstream oss;
    oss << *s;

    // Check the IR we produced
    const std::string& verification_pattern =
        R"IR(
# CHECK: for)IR";
    torch::jit::testing::FileCheck().run(verification_pattern, oss.str());

    std::vector<IValue> stack = fmap<IValue>(inputs);
    k.run(stack);
    o = stack[0].toTensor();
    CHECK_EQ(o.sizes()[0], 8);
    CHECK_EQ(o.sizes()[1], 4);
    for (size_t i = 0; i < 8 * 4; i++) {
      CHECK_EQ(((float*)o.data_ptr())[i], ((float*)ref.data_ptr())[i]);
    }
  }
  {
    // Test that shape inference handles aten::unsqueeze
    KernelScope kernel_scope;

    const auto graph_string = R"IR(
      graph(%a : Float(4, 2, strides=[2, 1], device=cpu),
            %b : Float(4, 3, 2, strides=[6, 2, 1], device=cpu),
            %c : Float(3, 2, 2, strides=[4, 2, 1], device=cpu)):
        %one : int = prim::Constant[value=1]()
        %minus_one : int = prim::Constant[value=-1]()
        %three : int = prim::Constant[value=3]()
        %minus_four : int = prim::Constant[value=-4]()
        %a1 : Tensor = aten::unsqueeze(%a, %one)        # new size: [4,1,2]
        %a2 : Tensor = aten::unsqueeze(%a1, %minus_one) # new size: [4,1,2,1]
        %b1 : Tensor = aten::unsqueeze(%b, %three)      # new size: [4,3,2,1]
        %c1 : Tensor = aten::unsqueeze(%c, %minus_four) # new size: [1,3,2,2]
        %ab : Tensor = aten::mul(%a2, %b1)         # expected size: [4,3,2,1]
        %abc : Tensor = aten::mul(%ab, %c1)        # expected size: [4,3,2,2]
        return (%abc))IR";
    auto graph = std::make_shared<Graph>();
    parseIR(graph_string, &*graph);

    auto a = at::rand({4, 2}, TensorOptions(kCPU).dtype(at::kFloat));
    auto b = at::rand({4, 3, 2}, TensorOptions(kCPU).dtype(at::kFloat));
    auto c = at::rand({3, 2, 2}, TensorOptions(kCPU).dtype(at::kFloat));
    auto o = at::zeros({4, 3, 2, 2}, TensorOptions(kCPU).dtype(at::kFloat));
    auto ref = at::unsqueeze(at::unsqueeze(a, 1), -1) * at::unsqueeze(b, 3) *
        at::unsqueeze(c, -4);

    TensorExprKernel k(graph);
    std::vector<at::Tensor> inputs = {a, b, c};
    Stmt* s = k.getCodeGenStmt();

    std::ostringstream oss;
    oss << *s;

    // Check the IR we produced
    const std::string& verification_pattern =
        R"IR(
# CHECK: for
# CHECK-NEXT: for
# CHECK-NEXT: for
# CHECK-NEXT: for
# CHECK-NEXT: aten_mul)IR";
    torch::jit::testing::FileCheck().run(verification_pattern, oss.str());

    std::vector<IValue> stack = fmap<IValue>(inputs);
    k.run(stack);
    o = stack[0].toTensor();

    // Check sizes
    CHECK_EQ(o.sizes().size(), ref.sizes().size());
    size_t num_el = 1;
    for (size_t idx = 0; idx < ref.sizes().size(); idx++) {
      CHECK_EQ(o.sizes()[idx], ref.sizes()[idx]);
      num_el *= ref.sizes()[idx];
    }

    // Check the contents
    for (size_t i = 0; i < num_el; i++) {
      CHECK_EQ(((float*)o.data_ptr())[i], ((float*)ref.data_ptr())[i]);
    }
  }
  {
    // Test that shape inference handles aten::cat
    KernelScope kernel_scope;

    const auto graph_string = R"IR(
      graph(%a : Float(5, 3, 2, strides=[6, 2, 1], device=cpu),
            %b : Float(5, 7, 2, strides=[14, 2, 1], device=cpu),
            %c : Float(5, 9, 2, strides=[18, 2, 1], device=cpu)):
        %dim : int = prim::Constant[value=1]()
        %inputs : Tensor[] = prim::ListConstruct(%a, %b, %c)
        %r : Tensor = aten::cat(%inputs, %dim)               # new size: [5,19,2]
        return (%r))IR";
    auto graph = std::make_shared<Graph>();
    parseIR(graph_string, &*graph);

    auto a = at::rand({5, 3, 2}, TensorOptions(kCPU).dtype(at::kFloat));
    auto b = at::rand({5, 7, 2}, TensorOptions(kCPU).dtype(at::kFloat));
    auto c = at::rand({5, 9, 2}, TensorOptions(kCPU).dtype(at::kFloat));
    auto o = at::zeros({5, 19, 2}, TensorOptions(kCPU).dtype(at::kFloat));
    auto ref = at::cat({a, b, c}, 1);

    TensorExprKernel k(graph);
    std::vector<at::Tensor> inputs = {a, b, c};
    Stmt* s = k.getCodeGenStmt();

    std::ostringstream oss;
    oss << *s;

    // Check the IR we produced
    const std::string& verification_pattern =
        R"IR(
# CHECK: for
# CHECK-NEXT: for
# CHECK-NEXT: for
# CHECK-NEXT: aten_cat)IR";
    torch::jit::testing::FileCheck().run(verification_pattern, oss.str());

    std::vector<IValue> stack = fmap<IValue>(inputs);
    k.run(stack);
    o = stack[0].toTensor();

    // Check sizes
    CHECK_EQ(o.sizes().size(), ref.sizes().size());
    size_t num_el = 1;
    for (size_t idx = 0; idx < ref.sizes().size(); idx++) {
      CHECK_EQ(o.sizes()[idx], ref.sizes()[idx]);
      num_el *= ref.sizes()[idx];
    }

    // Check the contents
    for (size_t i = 0; i < num_el; i++) {
      CHECK_EQ(((float*)o.data_ptr())[i], ((float*)ref.data_ptr())[i]);
    }
  }
  {
    // Test that we throw an error when input list for aten::cat is empty
    KernelScope kernel_scope;

    const auto graph_string = R"IR(
      graph():
        %dim : int = prim::Constant[value=1]()
        %inputs : Tensor[] = prim::ListConstruct()
        %r : Tensor = aten::cat(%inputs, %dim)
        return (%r))IR";
    auto graph = std::make_shared<Graph>();
    parseIR(graph_string, &*graph);
    auto compile = [&]() {
      TensorExprKernel k(graph);
      k.getCodeGenStmt();
    };
    ASSERT_THROWS_WITH(compile(), "Empty input list is passed to aten::cat");
  }
  {
    // Test that we throw an error when 'dim' passed to aten::cat is invalid
    KernelScope kernel_scope;

    const auto ir_dim_99 = R"IR(
      graph(%a : Float(5, 3, 2, strides=[6, 2, 1], device=cpu),
            %b : Float(5, 3, 2, strides=[6, 2, 1], device=cpu)):
        %dim : int = prim::Constant[value=99]()
        %inputs : Tensor[] = prim::ListConstruct(%a, %b)
        %r : Float(5, 3, 2, strides=[6, 2, 1], device=cpu) = aten::cat(%inputs, %dim)
        return (%r))IR";
    const auto ir_dim_minus_6 = R"IR(
      graph(%a : Float(5, 3, 2, strides=[6, 2, 1], device=cpu),
            %b : Float(5, 3, 2, strides=[6, 2, 1], device=cpu)):
        %dim : int = prim::Constant[value=-6]()
        %inputs : Tensor[] = prim::ListConstruct(%a, %b)
        %r : Float(5, 3, 2, strides=[6, 2, 1], device=cpu) = aten::cat(%inputs, %dim)
        return (%r))IR";

    auto compile = [](const std::string& graph_string) {
      auto graph = std::make_shared<Graph>();
      parseIR(graph_string, &*graph);
      TensorExprKernel k(graph);
      k.getCodeGenStmt();
    };
    ASSERT_THROWS_WITH(compile(ir_dim_99), "Invalid index");
    ASSERT_THROWS_WITH(compile(ir_dim_minus_6), "Invalid index");
  }
}

TEST(Kernel, CatInputTypesPromotion) {
  {
    // Test that we properly promote input types for aten::cat
    KernelScope kernel_scope;

    const auto graph_string = R"IR(
      graph(%a : Float(5, 3, 2, strides=[6, 2, 1], device=cpu),
            %b : Float(5, 7, 2, strides=[14, 2, 1], device=cpu),
            %c : Double(5, 9, 2, strides=[18, 2, 1], device=cpu)):
        %dim : int = prim::Constant[value=1]()
        %inputs : Tensor[] = prim::ListConstruct(%a, %b, %c)
        %r : Tensor = aten::cat(%inputs, %dim)               # new size: [5,19,2]
        return (%r))IR";
    auto graph = std::make_shared<Graph>();
    parseIR(graph_string, &*graph);

    auto a = at::rand({5, 3, 2}, TensorOptions(kCPU).dtype(at::kFloat));
    auto b = at::rand({5, 7, 2}, TensorOptions(kCPU).dtype(at::kFloat));
    auto c = at::rand({5, 9, 2}, TensorOptions(kCPU).dtype(at::kDouble));
    auto ref = at::cat({a, b, c}, 1);

    TensorExprKernel k(graph);
    std::vector<at::Tensor> inputs = {a, b, c};
    Stmt* s = k.getCodeGenStmt();

    std::ostringstream oss;
    oss << *s;

    // Check the IR we produced
    const std::string& verification_pattern =
        R"IR(
# CHECK: for
# CHECK-NEXT: for
# CHECK-NEXT: for
# CHECK-NEXT: aten_cat)IR";
    torch::jit::testing::FileCheck().run(verification_pattern, oss.str());

    std::vector<IValue> stack = fmap<IValue>(inputs);
    k.run(stack);
    auto o = stack[0].toTensor();

    // Check sizes
    CHECK_EQ(o.sizes().size(), ref.sizes().size());
    CHECK_EQ(o.dtype(), ref.dtype());
    size_t num_el = 1;
    for (size_t idx = 0; idx < ref.sizes().size(); idx++) {
      CHECK_EQ(o.sizes()[idx], ref.sizes()[idx]);
      num_el *= ref.sizes()[idx];
    }

    // Check the contents
    for (size_t i = 0; i < num_el; i++) {
      CHECK_EQ(((double*)o.data_ptr())[i], ((double*)ref.data_ptr())[i]);
    }
  }
}

namespace {

std::string dtypeConstant(ScalarType scalar_type) {
  if (scalar_type == ScalarType::None) {
    return "None = prim::Constant()";
  } else {
    TemplateEnv env_dtype;
    env_dtype.d("scalar_type", static_cast<int>(scalar_type));
    return format("int = prim::Constant[value=${scalar_type}]()", env_dtype);
  }
}

at::Tensor iotaTensor(IntArrayRef sizes, const at::TensorOptions& options) {
  int64_t numel = std::accumulate(
      sizes.begin(), sizes.end(), 1, std::multiplies<int64_t>());
  std::vector<float> values(numel);
  std::iota(values.begin(), values.end(), 0);
  auto a = at::tensor(values, options);
  return a.reshape(sizes);
}

} // namespace

<<<<<<< HEAD
void testKernelSumAllAxes() {
  // [zero-dim tensors]
  // NNC does not yet handle zero-dim tensors. aten::sum with no axis
  // input returns a zero-dim tensors, so these tests must be disabled
  // until we add support for zero-dim tensors.
  return;

=======
TEST(Kernel, SumAllAxes) {
>>>>>>> 8aef8f28
  // Test lowering of sum on all axes.
  const auto graph_template = R"IR(
      graph(%0 : Float(5, 3, strides=[3, 1], device=cpu)):
        %1 : ${dtype}
        %2 : Tensor = aten::sum(%0, %1)
        return (%2))IR";
  auto a = iotaTensor({5, 3}, TensorOptions(kCPU).dtype(at::kFloat));

  for (auto scalar_type : {ScalarType::None, ScalarType::Double}) {
    KernelScope kernel_scope;
    TemplateEnv env;
    env.s("dtype", dtypeConstant(scalar_type));
    const auto graph_string = format(graph_template, env);

    auto graph = std::make_shared<Graph>();
    parseIR(graph_string, &*graph);

    auto o = at::empty({}, TensorOptions(kCPU));
    c10::optional<c10::ScalarType> dtype;
    if (scalar_type != ScalarType::None) {
      dtype = static_cast<c10::ScalarType>(scalar_type);
    }
    auto ref = a.sum(/*dtype=*/dtype);
    TensorExprKernel k(graph);
    std::vector<at::Tensor> inputs = {a};
    Stmt* s = k.getCodeGenStmt();

    std::ostringstream oss;
    oss << *s;

    // Check the IR we produced
    const std::string& verification_pattern =
        R"IR(
# CHECK: for
# CHECK-NEXT: for)IR";
    torch::jit::testing::FileCheck().run(verification_pattern, oss.str());

    std::vector<IValue> stack = fmap<IValue>(inputs);
    k.run(stack);
    o = stack[0].toTensor();
    ASSERT_EQ(o.sizes(), ref.sizes());
    ASSERT_EQ(o.dtype(), ref.dtype());
    ASSERT_TRUE(at::allclose(o, ref));
  }
}

TEST(Kernel, SumOneAxis) {
  // Test lowering of sum on one axis.
  const auto graph_template = R"IR(
      graph(%0 : Float(5, 3, strides=[3, 1], device=cpu)):
        %1 : int[] = prim::Constant[value=[${dim}]]()
        %2 : bool = prim::Constant[value=${keepdim}]()
        %3 : ${dtype}
        %4 : ${out_dtype}(${size}, strides=[${strides}], device=cpu) = aten::sum(%0, %1, %2, %3)
        return (%4))IR";
  auto a = iotaTensor({5, 3}, TensorOptions(kCPU).dtype(at::kFloat));

  auto li_to_str = [](at::ArrayRef<int64_t> li) {
    std::stringstream out;
    bool first = true;
    for (auto elem: li) {
      if (!first) {
        out << ", ";
      }
      out << elem;
      first = false;
    }
    return out.str();
  };

  for (int dim = -a.dim(); dim < a.dim(); ++dim) {
    for (bool keepdim : {false, true}) {
      for (auto scalar_type : {ScalarType::None, ScalarType::Double}) {
        KernelScope kernel_scope;
        TemplateEnv env;
        env.d("dim", dim);
        env.d("keepdim", keepdim);
        env.s("dtype", dtypeConstant(scalar_type));
        c10::optional<c10::ScalarType> dtype;
        if (scalar_type != ScalarType::None) {
          dtype = static_cast<c10::ScalarType>(scalar_type);
        }
        auto ref = a.sum({dim}, /*keepdim=*/keepdim, /*dtype=*/dtype);
        if (scalar_type == ScalarType::None) {
          env.s("out_dtype", "Float");
        } else {
          env.s("out_dtype", "Double");
        }
        env.s("size", li_to_str(ref.sizes()));
        env.s("strides", li_to_str(ref.strides()));
        const auto graph_string = format(graph_template, env);
        auto graph = std::make_shared<Graph>();
        parseIR(graph_string, &*graph);

        auto o = at::empty({}, TensorOptions(kCPU));
        TensorExprKernel k(graph);
        std::vector<at::Tensor> inputs = {a};
        Stmt* s = k.getCodeGenStmt();

        std::ostringstream oss;
        oss << *s;

        // Check the IR we produced
        const std::string& verification_pattern =
            R"IR(
# CHECK: for (int v = 0; v <
# CHECK-NEXT: sum
# CHECK-NEXT: for (int v_1 = 0; v_1 <
# CHECK-NEXT:   sum)IR";
        torch::jit::testing::FileCheck().run(verification_pattern, oss.str());

        std::vector<IValue> stack = fmap<IValue>(inputs);
        k.run(stack);
        o = stack[0].toTensor();
        ASSERT_EQ(o.sizes(), ref.sizes());
        ASSERT_EQ(o.dtype(), ref.dtype());
        ASSERT_TRUE(at::allclose(o, ref));
      }
    }
  }
}

TEST(Kernel, SumMultipleAxes) {
  // Test lowering of sum on multiple axes.
  const auto graph_template = R"IR(
      graph(%0 : Float(2, 3, 2, 3, strides=[18, 6, 3, 1], device=cpu)):
        %1 : int = prim::Constant[value=${dim1}]()
        %2 : int = prim::Constant[value=${dim2}]()
        %3 : int[] = prim::ListConstruct(%1, %2)
        %4 : bool = prim::Constant[value=${keepdim}]()
        %5 : ${dtype}
        %6 : Tensor = aten::sum(%0, %3, %4, %5)
        return (%6))IR";
  auto a = iotaTensor({2, 3, 2, 3}, TensorOptions(kCPU).dtype(at::kFloat));

  // Only iterate over positive values of axes to keep the running time
  // reasonable, since the number of pairs is quadratic.
  for (int dim1 = 0; dim1 < a.dim(); ++dim1) {
    for (int dim2 = dim1 + 1; dim2 < a.dim(); ++dim2) {
      for (bool keepdim : {false, true}) {
        KernelScope kernel_scope;
        TemplateEnv env;
        env.d("dim1", dim1);
        env.d("dim2", dim2);
        env.d("keepdim", keepdim);
        env.s("dtype", dtypeConstant(ScalarType::None));
        const auto graph_string = format(graph_template, env);

        auto graph = std::make_shared<Graph>();
        parseIR(graph_string, &*graph);

        auto o = at::empty({}, TensorOptions(kCPU));
        auto ref = a.sum(IntArrayRef{dim1, dim2}, /*keepdim=*/keepdim);
        TensorExprKernel k(graph);
        std::vector<at::Tensor> inputs = {a};
        Stmt* s = k.getCodeGenStmt();

        std::ostringstream oss;
        oss << *s;

        // Check the IR we produced
        const std::string& verification_pattern =
            R"IR(
# CHECK: int v = 0
# CHECK: int v_1 = 0
# CHECK: int v_2 = 0
# CHECK: int v_3 = 0
# CHECK: sum)IR";
        torch::jit::testing::FileCheck().run(verification_pattern, oss.str());

        std::vector<IValue> stack = fmap<IValue>(inputs);
        k.run(stack);
        o = stack[0].toTensor();
        ASSERT_EQ(o.sizes(), ref.sizes());
        ASSERT_EQ(o.dtype(), ref.dtype());
        ASSERT_TRUE(at::allclose(o, ref));
      }
    }
  }
}

// This test and the following ones testing Softmax only tests with dim set
// to one of the valid input dimensions. It does not test with dim=None
// because that is supposed to be deprecated.
TEST(Kernel, Softmax2D) {
  const auto graph_template = R"IR(
      graph(%0 : Float(5, 3, strides=[3, 1], device=cpu)):
        %1 : int = prim::Constant[value=${dim}]()
        %2 : int = prim::Constant[value=7]()
        %3 : Tensor = aten::${op}(%0, %1, %2)
        return (%3))IR";

  auto a = at::rand({5, 3}, TensorOptions(kCPU).dtype(at::kFloat));

  const std::string& verification_template =
      R"IR(
        # CHECK: for (int i${other_dim} = 0; i${other_dim} < ${other_dim_size}
        # CHECK: for (int i${softmax_dim} = 0; i${softmax_dim} < ${softmax_dim_size}
        # CHECK-NEXT: aten_softmax_max
        # CHECK: for (int i${other_dim}_1 = 0; i${other_dim}_1 < ${other_dim_size}
        # CHECK: for (int i${softmax_dim}_1 = 0; i${softmax_dim}_1 < ${softmax_dim_size}
        # CHECK-NEXT: aten_softmax_sum
        # CHECK: for (int i0_2 = 0; i0_2 < 5
        # CHECK-NEXT: for (int i1_2 = 0; i1_2 < 3
        # CHECK-NEXT: aten_softmax)IR";

  for (auto log_softmax : {false, true}) {
    for (int softmax_dim = 0; softmax_dim < a.dim(); ++softmax_dim) {
      auto softmax_dim_size = a.sizes()[softmax_dim];
      auto other_dim = (softmax_dim + 1) % a.dim();

      KernelScope kernel_scope;
      TemplateEnv env;
      env.d("dim", softmax_dim);
      env.s("op", log_softmax ? "log_softmax" : "softmax");
      const auto graph_string = format(graph_template, env);

      auto graph = std::make_shared<Graph>();
      parseIR(graph_string, &*graph);

      TensorExprKernel k(graph);
      std::vector<at::Tensor> inputs = {a};
      Stmt* s = k.getCodeGenStmt();

      std::ostringstream oss;
      oss << *s;

      TemplateEnv ver_env;
      ver_env.d("other_dim", other_dim);
      ver_env.d("other_dim_size", a.sizes()[other_dim]);
      ver_env.d("softmax_dim", softmax_dim);
      ver_env.d("softmax_dim_size", softmax_dim_size);
      const auto verification_pattern = format(verification_template, ver_env);
      torch::jit::testing::FileCheck().run(verification_pattern, oss.str());

      std::vector<IValue> stack = fmap<IValue>(inputs);
      k.run(stack);
      auto output = stack[0].toTensor();
      auto ref =
          log_softmax ? a.log_softmax(softmax_dim) : a.softmax(softmax_dim);
      ASSERT_EQ(output.sizes(), ref.sizes());
      ASSERT_TRUE(at::allclose(output, ref));
    }
  }
}

TEST(Kernel, Softmax3D) {
  const auto graph_template = R"IR(
      graph(%0 : Float(3, 4, 5, strides=[20, 5, 1], device=cpu)):
        %1 : int = prim::Constant[value=${dim}]()
        %2 : int = prim::Constant[value=7]()
        %3 : Tensor = aten::${op}(%0, %1, %2)
        return (%3))IR";

  auto a = at::rand({3, 4, 5}, TensorOptions(kCPU).dtype(at::kFloat));

  const std::string& verification_template =
      R"IR(
        # CHECK: for (int i${dim1} = 0; i${dim1} < ${dim1_size}
        # CHECK-NEXT: for (int i${dim2} = 0; i${dim2} < ${dim2_size}
        # CHECK: for (int i${softmax_dim} = 0; i${softmax_dim} < ${softmax_dim_size}
        # CHECK-NEXT: aten_softmax_max
        # CHECK: for (int i${dim1}_1 = 0; i${dim1}_1 < ${dim1_size}
        # CHECK-NEXT: for (int i${dim2}_1 = 0; i${dim2}_1 < ${dim2_size}
        # CHECK: for (int i${softmax_dim}_1 = 0; i${softmax_dim}_1 < ${softmax_dim_size}
        # CHECK-NEXT: aten_softmax_sum
        # CHECK: for (int i0_2 = 0; i0_2 < 3
        # CHECK-NEXT: for (int i1_2 = 0; i1_2 < 4
        # CHECK-NEXT: for (int i2_2 = 0; i2_2 < 5
        # CHECK-NEXT: aten_softmax)IR";

  for (auto log_softmax : {false, true}) {
    for (int softmax_dim = 0; softmax_dim < a.dim(); ++softmax_dim) {
      auto softmax_dim_size = a.sizes()[softmax_dim];
      std::vector<int> other_dims;
      for (int i = 0; i < a.dim(); ++i) {
        if (i != softmax_dim) {
          other_dims.push_back(i);
        }
      }

      KernelScope kernel_scope;
      TemplateEnv env;
      env.d("dim", softmax_dim);
      env.s("op", log_softmax ? "log_softmax" : "softmax");
      const auto graph_string = format(graph_template, env);

      auto graph = std::make_shared<Graph>();
      parseIR(graph_string, &*graph);

      TensorExprKernel k(graph);
      std::vector<at::Tensor> inputs = {a};
      Stmt* s = k.getCodeGenStmt();

      std::ostringstream oss;
      oss << *s;

      TemplateEnv ver_env;
      ver_env.d("dim1", other_dims[0]);
      ver_env.d("dim1_size", a.sizes()[other_dims[0]]);
      ver_env.d("dim2", other_dims[1]);
      ver_env.d("dim2_size", a.sizes()[other_dims[1]]);
      ver_env.d("softmax_dim", softmax_dim);
      ver_env.d("softmax_dim_size", softmax_dim_size);
      const auto verification_pattern = format(verification_template, ver_env);
      torch::jit::testing::FileCheck().run(verification_pattern, oss.str());

      std::vector<IValue> stack = fmap<IValue>(inputs);
      k.run(stack);
      auto output = stack[0].toTensor();

      auto ref =
          log_softmax ? a.log_softmax(softmax_dim) : a.softmax(softmax_dim);
      ASSERT_EQ(output.sizes(), ref.sizes());
      ASSERT_TRUE(at::allclose(output, ref));
    }
  }
}

TEST(Kernel, Softmax4D) {
  const auto graph_template = R"IR(
      graph(%0 : Float(2, 3, 2, 3, strides=[18, 6, 3, 1], device=cpu)):
        %1 : int = prim::Constant[value=${dim}]()
        %2 : int = prim::Constant[value=7]()
        %3 : Tensor = aten::${op}(%0, %1, %2)
        return (%3))IR";

  auto a = at::rand({2, 3, 2, 3}, TensorOptions(kCPU).dtype(at::kFloat));

  const std::string& verification_template =
      R"IR(
        # CHECK: for (int i${dim1} = 0; i${dim1} < ${dim1_size}
        # CHECK-NEXT: for (int i${dim2} = 0; i${dim2} < ${dim2_size}
        # CHECK-NEXT: for (int i${dim3} = 0; i${dim3} < ${dim3_size}
        # CHECK: for (int i${softmax_dim} = 0; i${softmax_dim} < ${softmax_dim_size}
        # CHECK-NEXT: aten_softmax_max
        # CHECK: for (int i${dim1}_1 = 0; i${dim1}_1 < ${dim1_size}
        # CHECK-NEXT: for (int i${dim2}_1 = 0; i${dim2}_1 < ${dim2_size}
        # CHECK-NEXT: for (int i${dim3}_1 = 0; i${dim3}_1 < ${dim3_size}
        # CHECK: for (int i${softmax_dim}_1 = 0; i${softmax_dim}_1 < ${softmax_dim_size}
        # CHECK-NEXT: aten_softmax_sum
        # CHECK: for (int i0_2 = 0; i0_2 < 2
        # CHECK-NEXT: for (int i1_2 = 0; i1_2 < 3
        # CHECK-NEXT: for (int i2_2 = 0; i2_2 < 2
        # CHECK-NEXT: for (int i3_2 = 0; i3_2 < 3
        # CHECK-NEXT: aten_softmax)IR";

  for (auto log_softmax : {false, true}) {
    for (int softmax_dim = 0; softmax_dim < a.dim(); ++softmax_dim) {
      auto softmax_dim_size = a.sizes()[softmax_dim];
      std::vector<int> other_dims;
      for (int i = 0; i < a.dim(); ++i) {
        if (i != softmax_dim) {
          other_dims.push_back(i);
        }
      }

      KernelScope kernel_scope;
      TemplateEnv env;
      env.d("dim", softmax_dim);
      env.s("op", log_softmax ? "log_softmax" : "softmax");
      const auto graph_string = format(graph_template, env);

      auto graph = std::make_shared<Graph>();
      parseIR(graph_string, &*graph);

      TensorExprKernel k(graph);
      std::vector<at::Tensor> inputs = {a};
      Stmt* s = k.getCodeGenStmt();

      std::ostringstream oss;
      oss << *s;

      TemplateEnv ver_env;
      ver_env.d("dim1", other_dims[0]);
      ver_env.d("dim1_size", a.sizes()[other_dims[0]]);
      ver_env.d("dim2", other_dims[1]);
      ver_env.d("dim2_size", a.sizes()[other_dims[1]]);
      ver_env.d("dim3", other_dims[2]);
      ver_env.d("dim3_size", a.sizes()[other_dims[2]]);
      ver_env.d("softmax_dim", softmax_dim);
      ver_env.d("softmax_dim_size", softmax_dim_size);
      const auto verification_pattern = format(verification_template, ver_env);
      torch::jit::testing::FileCheck().run(verification_pattern, oss.str());

      std::vector<IValue> stack = fmap<IValue>(inputs);
      k.run(stack);
      auto output = stack[0].toTensor();
      auto ref =
          log_softmax ? a.log_softmax(softmax_dim) : a.softmax(softmax_dim);
      ASSERT_EQ(output.sizes(), ref.sizes());
      ASSERT_TRUE(at::allclose(output, ref));
    }
  }
}

<<<<<<< HEAD
void testKernelInlineProducerIntoReduction() {
  // see : [zero-dim tensors]
  return;
=======
TEST(Kernel, InlineProducerIntoReduction) {
>>>>>>> 8aef8f28
  KernelScope kernel_scope;

  // Inline producer (mul) into reduction (sum).
  const auto graph_string = R"IR(
      graph(%0 : Float(5, 3, strides=[3, 1], device=cpu),
            %1 : Float(5, 3, strides=[3, 1], device=cpu)):
        %2 : Float(5, 3, strides=[3, 1]) = aten::mul(%0, %1)
        %3 : int = prim::Constant[value=7]()
        %4 : Float(5, 3, strides=[3, 1]) = aten::sum(%2, %3)
        return (%4))IR";
  auto graph = std::make_shared<Graph>();
  parseIR(graph_string, &*graph);

  TensorExprKernel k(graph);
  Stmt* s = k.getCodeGenStmt();
  std::ostringstream oss;
  oss << *s;

  // Check the IR we produced.
  // We should have only one loop in the end.
  const std::string& verification_pattern =
      R"IR(
        # CHECK: for (int v = 0; v < 5;
        # CHECK-NEXT: for (int v_1 = 0; v_1 < 3;
        # CHECK-NEXT:   sum
        # CHECK-NOT: for)IR";
  torch::jit::testing::FileCheck().run(verification_pattern, oss.str());

  auto a = at::rand({5, 3}, TensorOptions(kCPU).dtype(at::kFloat));
  auto b = at::rand({5, 3}, TensorOptions(kCPU).dtype(at::kFloat));
  // std::vector<at::Tensor> inputs = {a, b};
  // std::vector<IValue> stack = fmap<IValue>(inputs);
  // k.run(stack);
  // auto o = stack[0].toTensor();
  auto ref = (a * b).sum(at::kDouble);
  std::cout << ref;
  // ASSERT_TRUE(at::allclose(o, ref));
}

<<<<<<< HEAD
void testKernelInlineReductionIntoConsumer() {
  // see : [zero-dim tensors]
  return;

=======
TEST(Kernel, InlineReductionIntoConsumer) {
>>>>>>> 8aef8f28
  KernelScope kernel_scope;

  // Inline producer (mul %2) into reduction (sum %4) but DO NOT
  // inline the reduction into consumer (mul %4).
  const auto graph_string = R"IR(
      graph(%0 : Float(5, 3, strides=[3, 1], device=cpu),
            %1 : Float(5, 3, strides=[3, 1], device=cpu)):
        %2 : Float(5, 3, strides=[3, 1]) = aten::mul(%0, %1)
        %3 : int = prim::Constant[value=6]()
        %4 : Float(5, 3, strides=[3, 1]) = aten::sum(%2, %3)
        %5 : Float(5, 3, strides=[3, 1]) = aten::mul(%2, %4)
        return (%5))IR";
  auto graph = std::make_shared<Graph>();
  parseIR(graph_string, &*graph);

  TensorExprKernel k(graph);
  Stmt* s = k.getCodeGenStmt();
  std::ostringstream oss;
  oss << *s;

  // Check the IR we produced.
  // We should have two loops in the end.
  const std::string& verification_pattern =
      R"IR(
        # CHECK: for (int v = 0; v < 5;
        # CHECK-NEXT: for (int v_1 = 0; v_1 < 3;
        # CHECK-NEXT:   sum
        # CHECK: for (int v_2 = 0; v_2 < 5;
        # CHECK-NEXT: for (int v_3 = 0; v_3 < 3;
        # CHECK-NEXT:   aten_mul
        # CHECK-NOT: for)IR";
  torch::jit::testing::FileCheck().run(verification_pattern, oss.str());

  auto a = at::rand({5, 3}, TensorOptions(kCPU).dtype(at::kFloat));
  auto b = at::rand({5, 3}, TensorOptions(kCPU).dtype(at::kFloat));
  std::vector<at::Tensor> inputs = {a, b};
  std::vector<IValue> stack = fmap<IValue>(inputs);
  k.run(stack);
  auto o = stack[0].toTensor();
  auto ref = (a * b).sum(at::kFloat) * (a * b);
  ASSERT_TRUE(at::allclose(o, ref));
}

} // namespace jit
} // namespace torch<|MERGE_RESOLUTION|>--- conflicted
+++ resolved
@@ -139,6 +139,9 @@
 }
 
 TEST(Kernel, _4) {
+  // disabled: doesn't do stride propagation, and isn't being used currently
+  return;
+
   // Test TensorExpr shape inference capabilities: it should only require shapes
   // for the inputs
   {
@@ -396,7 +399,7 @@
             %c : Double(5, 9, 2, strides=[18, 2, 1], device=cpu)):
         %dim : int = prim::Constant[value=1]()
         %inputs : Tensor[] = prim::ListConstruct(%a, %b, %c)
-        %r : Tensor = aten::cat(%inputs, %dim)               # new size: [5,19,2]
+        %r : Double(5, 19, 2, strides=[38, 2, 1]) = aten::cat(%inputs, %dim)
         return (%r))IR";
     auto graph = std::make_shared<Graph>();
     parseIR(graph_string, &*graph);
@@ -465,17 +468,13 @@
 
 } // namespace
 
-<<<<<<< HEAD
-void testKernelSumAllAxes() {
+TEST(Kernel, SumAllAxes) {
   // [zero-dim tensors]
   // NNC does not yet handle zero-dim tensors. aten::sum with no axis
   // input returns a zero-dim tensors, so these tests must be disabled
   // until we add support for zero-dim tensors.
   return;
 
-=======
-TEST(Kernel, SumAllAxes) {
->>>>>>> 8aef8f28
   // Test lowering of sum on all axes.
   const auto graph_template = R"IR(
       graph(%0 : Float(5, 3, strides=[3, 1], device=cpu)):
@@ -520,6 +519,19 @@
     ASSERT_EQ(o.dtype(), ref.dtype());
     ASSERT_TRUE(at::allclose(o, ref));
   }
+}
+
+std::string li_to_str(at::ArrayRef<int64_t> li) {
+  std::stringstream out;
+  bool first = true;
+  for (auto elem: li) {
+    if (!first) {
+      out << ", ";
+    }
+    out << elem;
+    first = false;
+  }
+  return out.str();
 }
 
 TEST(Kernel, SumOneAxis) {
@@ -532,19 +544,6 @@
         %4 : ${out_dtype}(${size}, strides=[${strides}], device=cpu) = aten::sum(%0, %1, %2, %3)
         return (%4))IR";
   auto a = iotaTensor({5, 3}, TensorOptions(kCPU).dtype(at::kFloat));
-
-  auto li_to_str = [](at::ArrayRef<int64_t> li) {
-    std::stringstream out;
-    bool first = true;
-    for (auto elem: li) {
-      if (!first) {
-        out << ", ";
-      }
-      out << elem;
-      first = false;
-    }
-    return out.str();
-  };
 
   for (int dim = -a.dim(); dim < a.dim(); ++dim) {
     for (bool keepdim : {false, true}) {
@@ -607,7 +606,7 @@
         %3 : int[] = prim::ListConstruct(%1, %2)
         %4 : bool = prim::Constant[value=${keepdim}]()
         %5 : ${dtype}
-        %6 : Tensor = aten::sum(%0, %3, %4, %5)
+        %6 : Float(${size}, strides=[${strides}]) = aten::sum(%0, %3, %4, %5)
         return (%6))IR";
   auto a = iotaTensor({2, 3, 2, 3}, TensorOptions(kCPU).dtype(at::kFloat));
 
@@ -622,13 +621,18 @@
         env.d("dim2", dim2);
         env.d("keepdim", keepdim);
         env.s("dtype", dtypeConstant(ScalarType::None));
+        
+        auto o = at::empty({}, TensorOptions(kCPU));
+        auto ref = a.sum(IntArrayRef{dim1, dim2}, /*keepdim=*/keepdim);
+
+        env.s("size", li_to_str(ref.sizes()));
+        env.s("strides", li_to_str(ref.strides()));
+
         const auto graph_string = format(graph_template, env);
 
         auto graph = std::make_shared<Graph>();
         parseIR(graph_string, &*graph);
 
-        auto o = at::empty({}, TensorOptions(kCPU));
-        auto ref = a.sum(IntArrayRef{dim1, dim2}, /*keepdim=*/keepdim);
         TensorExprKernel k(graph);
         std::vector<at::Tensor> inputs = {a};
         Stmt* s = k.getCodeGenStmt();
@@ -665,7 +669,7 @@
       graph(%0 : Float(5, 3, strides=[3, 1], device=cpu)):
         %1 : int = prim::Constant[value=${dim}]()
         %2 : int = prim::Constant[value=7]()
-        %3 : Tensor = aten::${op}(%0, %1, %2)
+        %3 : Float(${size}, strides=[${strides}]) = aten::${op}(%0, %1, %2)
         return (%3))IR";
 
   auto a = at::rand({5, 3}, TensorOptions(kCPU).dtype(at::kFloat));
@@ -686,11 +690,16 @@
     for (int softmax_dim = 0; softmax_dim < a.dim(); ++softmax_dim) {
       auto softmax_dim_size = a.sizes()[softmax_dim];
       auto other_dim = (softmax_dim + 1) % a.dim();
-
+      auto ref =
+          log_softmax ? a.log_softmax(softmax_dim) : a.softmax(softmax_dim);
+      
       KernelScope kernel_scope;
       TemplateEnv env;
       env.d("dim", softmax_dim);
       env.s("op", log_softmax ? "log_softmax" : "softmax");
+      env.s("size", li_to_str(ref.sizes()));
+      env.s("strides", li_to_str(ref.strides()));
+
       const auto graph_string = format(graph_template, env);
 
       auto graph = std::make_shared<Graph>();
@@ -714,8 +723,8 @@
       std::vector<IValue> stack = fmap<IValue>(inputs);
       k.run(stack);
       auto output = stack[0].toTensor();
-      auto ref =
-          log_softmax ? a.log_softmax(softmax_dim) : a.softmax(softmax_dim);
+      // auto ref =
+      //     log_softmax ? a.log_softmax(softmax_dim) : a.softmax(softmax_dim);
       ASSERT_EQ(output.sizes(), ref.sizes());
       ASSERT_TRUE(at::allclose(output, ref));
     }
@@ -727,7 +736,7 @@
       graph(%0 : Float(3, 4, 5, strides=[20, 5, 1], device=cpu)):
         %1 : int = prim::Constant[value=${dim}]()
         %2 : int = prim::Constant[value=7]()
-        %3 : Tensor = aten::${op}(%0, %1, %2)
+        %3 : Float(${size}, strides=[${strides}]) = aten::${op}(%0, %1, %2)
         return (%3))IR";
 
   auto a = at::rand({3, 4, 5}, TensorOptions(kCPU).dtype(at::kFloat));
@@ -756,11 +765,16 @@
           other_dims.push_back(i);
         }
       }
+      auto ref =
+          log_softmax ? a.log_softmax(softmax_dim) : a.softmax(softmax_dim);
 
       KernelScope kernel_scope;
       TemplateEnv env;
       env.d("dim", softmax_dim);
       env.s("op", log_softmax ? "log_softmax" : "softmax");
+      env.s("size", li_to_str(ref.sizes()));
+      env.s("strides", li_to_str(ref.strides()));
+
       const auto graph_string = format(graph_template, env);
 
       auto graph = std::make_shared<Graph>();
@@ -787,8 +801,6 @@
       k.run(stack);
       auto output = stack[0].toTensor();
 
-      auto ref =
-          log_softmax ? a.log_softmax(softmax_dim) : a.softmax(softmax_dim);
       ASSERT_EQ(output.sizes(), ref.sizes());
       ASSERT_TRUE(at::allclose(output, ref));
     }
@@ -800,7 +812,7 @@
       graph(%0 : Float(2, 3, 2, 3, strides=[18, 6, 3, 1], device=cpu)):
         %1 : int = prim::Constant[value=${dim}]()
         %2 : int = prim::Constant[value=7]()
-        %3 : Tensor = aten::${op}(%0, %1, %2)
+        %3 : Float(${size}, strides=[${strides}]) = aten::${op}(%0, %1, %2)
         return (%3))IR";
 
   auto a = at::rand({2, 3, 2, 3}, TensorOptions(kCPU).dtype(at::kFloat));
@@ -832,13 +844,18 @@
           other_dims.push_back(i);
         }
       }
+      auto ref =
+          log_softmax ? a.log_softmax(softmax_dim) : a.softmax(softmax_dim);
 
       KernelScope kernel_scope;
       TemplateEnv env;
       env.d("dim", softmax_dim);
       env.s("op", log_softmax ? "log_softmax" : "softmax");
+      env.s("size", li_to_str(ref.sizes()));
+      env.s("strides", li_to_str(ref.strides()));
+
       const auto graph_string = format(graph_template, env);
-
+      
       auto graph = std::make_shared<Graph>();
       parseIR(graph_string, &*graph);
 
@@ -864,21 +881,15 @@
       std::vector<IValue> stack = fmap<IValue>(inputs);
       k.run(stack);
       auto output = stack[0].toTensor();
-      auto ref =
-          log_softmax ? a.log_softmax(softmax_dim) : a.softmax(softmax_dim);
       ASSERT_EQ(output.sizes(), ref.sizes());
       ASSERT_TRUE(at::allclose(output, ref));
     }
   }
 }
 
-<<<<<<< HEAD
-void testKernelInlineProducerIntoReduction() {
+TEST(Kernel, InlineProducerIntoReduction) {
   // see : [zero-dim tensors]
   return;
-=======
-TEST(Kernel, InlineProducerIntoReduction) {
->>>>>>> 8aef8f28
   KernelScope kernel_scope;
 
   // Inline producer (mul) into reduction (sum).
@@ -909,23 +920,18 @@
 
   auto a = at::rand({5, 3}, TensorOptions(kCPU).dtype(at::kFloat));
   auto b = at::rand({5, 3}, TensorOptions(kCPU).dtype(at::kFloat));
-  // std::vector<at::Tensor> inputs = {a, b};
-  // std::vector<IValue> stack = fmap<IValue>(inputs);
-  // k.run(stack);
-  // auto o = stack[0].toTensor();
+  std::vector<at::Tensor> inputs = {a, b};
+  std::vector<IValue> stack = fmap<IValue>(inputs);
+  k.run(stack);
+  auto o = stack[0].toTensor();
   auto ref = (a * b).sum(at::kDouble);
-  std::cout << ref;
-  // ASSERT_TRUE(at::allclose(o, ref));
-}
-
-<<<<<<< HEAD
-void testKernelInlineReductionIntoConsumer() {
+  ASSERT_TRUE(at::allclose(o, ref));
+}
+
+TEST(Kernel, InlineReductionIntoConsumer) {
   // see : [zero-dim tensors]
   return;
 
-=======
-TEST(Kernel, InlineReductionIntoConsumer) {
->>>>>>> 8aef8f28
   KernelScope kernel_scope;
 
   // Inline producer (mul %2) into reduction (sum %4) but DO NOT
